package worker

import (
	"context"
	"fmt"
	"log"
	"sync"

	"github.com/aws/aws-sdk-go/aws"
	"github.com/aws/aws-sdk-go/service/sqs"
)

// HandlerFunc is used to define the Handler that is run on for each message
type HandlerFunc func(msg *sqs.Message) error

func (f HandlerFunc) HandleMessage(msg *sqs.Message) error {
	return f(msg)
}

// Handler interface
type Handler interface {
	HandleMessage(msg *sqs.Message) error
}

type InvalidEventError struct {
	event string
	msg   string
}

func (e InvalidEventError) Error() string {
	return fmt.Sprintf("[Invalid Event: %s] %s", e.event, e.msg)
}

func NewInvalidEventError(event, msg string) InvalidEventError {
	return InvalidEventError{event: event, msg: msg}
}

// Exported Variables
var (
	// what is the queue url we are connecting to, Defaults to empty
	QueueURL string = ""
	// The maximum number of messages to return. Amazon SQS never returns more messages
	// than this value (however, fewer messages might be returned). Valid values
	// are 1 to 10. Default is 10.
	MaxNumberOfMessage int64 = 10
	// The duration (in seconds) for which the call waits for a message to arrive
	// in the queue before returning. If a message is available, the call returns
	// sooner than WaitTimeSeconds.
	WaitTimeSecond int64 = 20

	Log LoggerIFace = &logger{}
)

// Start starts the polling and will continue polling till the application is forcibly stopped
func Start(ctx context.Context, svc *sqs.SQS, h Handler) {
	for {
<<<<<<< HEAD
		select {
		case <-ctx.Done():
			log.Println("worker: Stopping polling because a context kill signal was sent")
			return
		default:
			Log.Debug("worker: Start Polling")
			params := &sqs.ReceiveMessageInput{
				QueueUrl:            aws.String(QueueURL), // Required
				MaxNumberOfMessages: aws.Int64(MaxNumberOfMessage),
				MessageAttributeNames: []*string{
					aws.String("All"), // Required
				},
				WaitTimeSeconds: aws.Int64(WaitTimeSecond),
			}
=======
		Log.Debug("worker: Start Polling")
		params := &sqs.ReceiveMessageInput{
			QueueUrl:            aws.String(QueueURL), // Required
			MaxNumberOfMessages: aws.Int64(MaxNumberOfMessage),
			AttributeNames: []*string{
				aws.String("All"), // Required
			},
			WaitTimeSeconds: aws.Int64(WaitTimeSecond),
		}
>>>>>>> 3e995c8a

			resp, err := svc.ReceiveMessage(params)
			if err != nil {
				log.Println(err)
				continue
			}
			if len(resp.Messages) > 0 {
				run(svc, h, resp.Messages)
			}
		}
	}
}

// poll launches goroutine per received message and wait for all message to be processed
func run(svc *sqs.SQS, h Handler, messages []*sqs.Message) {
	numMessages := len(messages)
	Log.Info(fmt.Sprintf("worker: Received %d messages", numMessages))

	var wg sync.WaitGroup
	wg.Add(numMessages)
	for i := range messages {
		go func(m *sqs.Message) {
			// launch goroutine
			defer wg.Done()
			if err := handleMessage(svc, m, h); err != nil {
				Log.Error(err.Error())
			}
		}(messages[i])
	}

	wg.Wait()
}

func handleMessage(svc *sqs.SQS, m *sqs.Message, h Handler) error {
	var err error
	err = h.HandleMessage(m)
	if _, ok := err.(InvalidEventError); ok {
		Log.Error(err.Error())
	} else if err != nil {
		return err
	}

	params := &sqs.DeleteMessageInput{
		QueueUrl:      aws.String(QueueURL), // Required
		ReceiptHandle: m.ReceiptHandle,      // Required
	}
	_, err = svc.DeleteMessage(params)
	if err != nil {
		return err
	}
	Log.Debug(fmt.Sprintf("worker: deleted message from queue: %s", aws.StringValue(m.ReceiptHandle)))

	return nil
}<|MERGE_RESOLUTION|>--- conflicted
+++ resolved
@@ -54,7 +54,6 @@
 // Start starts the polling and will continue polling till the application is forcibly stopped
 func Start(ctx context.Context, svc *sqs.SQS, h Handler) {
 	for {
-<<<<<<< HEAD
 		select {
 		case <-ctx.Done():
 			log.Println("worker: Stopping polling because a context kill signal was sent")
@@ -64,23 +63,12 @@
 			params := &sqs.ReceiveMessageInput{
 				QueueUrl:            aws.String(QueueURL), // Required
 				MaxNumberOfMessages: aws.Int64(MaxNumberOfMessage),
-				MessageAttributeNames: []*string{
+				AttributeNames: []*string{
 					aws.String("All"), // Required
 				},
 				WaitTimeSeconds: aws.Int64(WaitTimeSecond),
 			}
-=======
-		Log.Debug("worker: Start Polling")
-		params := &sqs.ReceiveMessageInput{
-			QueueUrl:            aws.String(QueueURL), // Required
-			MaxNumberOfMessages: aws.Int64(MaxNumberOfMessage),
-			AttributeNames: []*string{
-				aws.String("All"), // Required
-			},
-			WaitTimeSeconds: aws.Int64(WaitTimeSecond),
-		}
->>>>>>> 3e995c8a
-
+      
 			resp, err := svc.ReceiveMessage(params)
 			if err != nil {
 				log.Println(err)
